package shell

import (
	"bufio"
	"context"
	"encoding/json"
	"fmt"
	"io/ioutil"
	"os"
	"path/filepath"
	"strings"

	"github.com/c-bata/go-prompt"
	"github.com/dgraph-io/badger/v2"
	"github.com/genjidb/genji"
	"github.com/genjidb/genji/document"
	"github.com/genjidb/genji/engine"
	"github.com/genjidb/genji/engine/badgerengine"
	"github.com/genjidb/genji/engine/boltengine"
	"github.com/genjidb/genji/engine/memoryengine"
	"github.com/genjidb/genji/sql/parser"
)

const (
	historyFilename = ".genji_history"
)

// A Shell manages a command line shell program for manipulating a Genji database.
type Shell struct {
	db   *genji.DB
	opts *Options

	query      string
	livePrefix string
	multiLine  bool

	history []string

	cmdSuggestions []prompt.Suggest
}

// Options of the shell.
type Options struct {
	// Name of the engine to use when opening the database.
	// Must be either "memory", "bolt" or "badger"
	// If empty, "memory" will be used, unless DBPath is non empty.
	// In that case "bolt" will be used.
	Engine string
	// Path of the database file or directory that will be created.
	DBPath string
}

func (o *Options) validate() error {
	if o.Engine == "" {
		if o.DBPath == "" {
			o.Engine = "memory"
		} else {
			o.Engine = "bolt"
		}
	}

	switch o.Engine {
	case "bolt", "badger", "memory":
	default:
		return fmt.Errorf("unsupported engine %q", o.Engine)
	}

	return nil
}

func stdinFromTerminal() bool {
	fi, _ := os.Stdin.Stat()
	if (fi.Mode() & os.ModeCharDevice) == 0 {
		return false // data is from pipe
	}
	return true // data is from terminal
}

// Run a shell.
func Run(opts *Options) error {
	if opts == nil {
		opts = new(Options)
	}

	err := opts.validate()
	if err != nil {
		return err
	}

	var sh Shell

	sh.opts = opts

	if stdinFromTerminal() {
		switch opts.Engine {
		case "memory":
			fmt.Println("Opened an in-memory database.")
		case "bolt":
			fmt.Printf("On-disk database using BoltDB engine at path %s.\n", opts.DBPath)
		case "badger":
			fmt.Printf("On-disk database using Badger engine at path %s.\n", opts.DBPath)
		}
		fmt.Println("Enter \".help\" for usage hints.")
	}

	sh.loadCommandSuggestions()
	history, err := sh.loadHistory()
	if err != nil {
		return err
	}

	ran, err := sh.runPipedInput()
	if err != nil {
		return err
	}
	if ran {
		return nil
	}

	promptOpts := []prompt.Option{
		prompt.OptionPrefix("genji> "),
		prompt.OptionTitle("genji"),
		prompt.OptionLivePrefix(sh.changelivePrefix),
		prompt.OptionHistory(history),
	}

	// If NO_COLOR env var is present, disable color. See https://no-color.org
	if _, ok := os.LookupEnv("NO_COLOR"); ok {
		// A list of color options we have to reset.
		colorOpts := []func(prompt.Color) prompt.Option{
			prompt.OptionPrefixTextColor,
			prompt.OptionPreviewSuggestionTextColor,
			prompt.OptionSuggestionTextColor,
			prompt.OptionSuggestionBGColor,
			prompt.OptionSelectedSuggestionTextColor,
			prompt.OptionSelectedSuggestionBGColor,
			prompt.OptionDescriptionTextColor,
			prompt.OptionDescriptionBGColor,
			prompt.OptionSelectedDescriptionTextColor,
			prompt.OptionSelectedDescriptionBGColor,
			prompt.OptionScrollbarThumbColor,
			prompt.OptionScrollbarBGColor,
		}
		for _, opt := range colorOpts {
			resetColor := opt(prompt.DefaultColor)
			promptOpts = append(promptOpts, resetColor)
		}
	}

	e := prompt.New(
		sh.execute,
		sh.completer,
		promptOpts...,
	)

	e.Run()

	if sh.db != nil {
		err = sh.db.Close()
		if err != nil {
			return err
		}
	}

	return sh.dumpHistory()
}

func (sh *Shell) loadCommandSuggestions() {
	suggestions := make([]prompt.Suggest, 0, len(commands))
	for _, c := range commands {
		suggestions = append(suggestions, prompt.Suggest{
			Text: c.Name,
		})

		for _, alias := range c.Aliases {
			suggestions = append(suggestions, prompt.Suggest{
				Text: alias,
			})
		}
	}
	sh.cmdSuggestions = suggestions
}

func (sh *Shell) loadHistory() ([]string, error) {
	if _, ok := os.LookupEnv("NO_HISTORY"); ok {
		return nil, nil
	}
	homeDir, err := os.UserHomeDir()
	if err != nil {
		return nil, err
	}

	fname := filepath.Join(homeDir, historyFilename)

	_, err = os.Stat(fname)
	if err != nil {
		return nil, nil
	}

	f, err := os.Open(fname)
	if err != nil {
		return nil, nil
	}
	defer f.Close()

	var history []string
	s := bufio.NewScanner(f)
	for s.Scan() {
		history = append(history, s.Text())
	}

	return history, s.Err()
}

func (sh *Shell) dumpHistory() error {
	if _, ok := os.LookupEnv("NO_HISTORY"); ok {
		return nil
	}
	homeDir, err := os.UserHomeDir()
	if err != nil {
		return err
	}

	fname := filepath.Join(homeDir, historyFilename)

	f, err := os.OpenFile(fname, os.O_WRONLY|os.O_CREATE|os.O_APPEND, 0600)
	if err != nil {
		return err
	}
	defer f.Close()

	w := bufio.NewWriter(f)
	for _, h := range sh.history {
		_, err = w.WriteString(h + "\n")
		if err != nil {
			return err
		}
	}

	return w.Flush()
}

func (sh *Shell) execute(in string) {
	sh.history = append(sh.history, in)

	err := sh.executeInput(in)
	if err != nil {
		fmt.Println(err)
	}
}

func (sh *Shell) executeInput(in string) error {
	in = strings.TrimSpace(in)
	switch {
	// if it starts with a "." it's a command
	// if the input is "help" or "exit", then it's a command.
	// it must not be in the middle of a multi line query though
	case strings.HasPrefix(in, "."), in == "help", in == "exit":
		return sh.runCommand(in)

	// If it ends with a ";" we can run a query
	case strings.HasSuffix(in, ";"):
		sh.query = sh.query + in
		sh.multiLine = false
		sh.livePrefix = in
		err := sh.runQuery(sh.query)
		sh.query = ""
		return err
	// If the input is empty we ignore it
	case in == "":
		return nil

	// If we reach this case, it means the user is in the middle of a
	// multi line query. We change the prompt and set the multiLine var to true.
	default:
		sh.query = sh.query + in + " "
		sh.livePrefix = "... "
		sh.multiLine = true
	}

	return nil
}

func (sh *Shell) runCommand(in string) error {
	in = strings.TrimSuffix(in, ";")
	cmd := strings.Fields(in)
	switch cmd[0] {
	case ".help", "help":
		return runHelpCmd()
	case ".tables":
		db, err := sh.getDB()
		if err != nil {
			return err
		}

		return runTablesCmd(db, cmd)
	case ".exit", "exit":
		if len(cmd) > 1 {
			return fmt.Errorf("usage: .exit")
		}

		sh.exit()
	case ".indexes":
		db, err := sh.getDB()
		if err != nil {
			return err
		}
		return runIndexesCmd(db, cmd)
	case ".dump":
		db, err := sh.getDB()
		if err != nil {
			return err
		}

		return runDumpCmd(db, cmd[1:], os.Stdout)
	default:
		return displaySuggestions(in)
	}

	return fmt.Errorf("unknown command %q", cmd)
}

func (sh *Shell) runQuery(q string) error {
	db, err := sh.getDB()
	if err != nil {
		return err
	}

	res, err := db.Query(context.Background(), q)
	if err != nil {
		return err
	}

	defer res.Close()

	enc := json.NewEncoder(os.Stdout)
	enc.SetEscapeHTML(false)
	enc.SetIndent("", "  ")
	return res.Iterate(func(d document.Document) error {
		return enc.Encode(d)
	})
}

func (sh *Shell) exit() {
	if sh.db != nil {
		err := sh.db.Close()
		if err != nil {
			fmt.Fprintf(os.Stderr, "Error: %v\n", err)
		}
	}

	err := sh.dumpHistory()
	if err != nil {
		fmt.Fprintf(os.Stderr, "Error: %v\n", err)
	}

	os.Exit(0)
}

func (sh *Shell) getDB() (*genji.DB, error) {
	if sh.db != nil {
		return sh.db, nil
	}

	var ng engine.Engine
	var err error

	switch sh.opts.Engine {
	case "memory":
		ng = memoryengine.NewEngine()
	case "bolt":
		ng, err = boltengine.NewEngine(sh.opts.DBPath, 0660, nil)
	case "badger":
		ng, err = badgerengine.NewEngine(badger.DefaultOptions(sh.opts.DBPath).WithLogger(nil))
	}
	if err != nil {
		fmt.Fprintf(os.Stderr, "%v\n", err)
		os.Exit(2)
	}

	sh.db, err = genji.New(ng)
	if err != nil {
		fmt.Fprintf(os.Stderr, "%v\n", err)
		os.Exit(2)
	}

	return sh.db, nil
}

func (sh *Shell) runPipedInput() (ran bool, err error) {
	// Check if there is any input being piped in from the terminal
	stat, _ := os.Stdin.Stat()
	m := stat.Mode()

	if (m&os.ModeNamedPipe) == 0 /*cat a.txt| prog*/ && !m.IsRegular() /*prog < a.txt*/ { // No input from terminal
		return false, nil
	}
	data, err := ioutil.ReadAll(os.Stdin)
	if err != nil {
		return true, fmt.Errorf("Unable to read piped input: %w", err)
	}
	err = sh.runQuery(string(data))
	if err != nil {
		return true, fmt.Errorf("Unable to execute provided sql statements: %w", err)
	}

	return true, nil
}

func (sh *Shell) changelivePrefix() (string, bool) {
	return sh.livePrefix, sh.multiLine
}

func (sh *Shell) getAllIndexes() ([]string, error) {
	db, err := sh.getDB()
	if err != nil {
		return nil, err
	}

	var listName []string
	err = db.View(func(tx *genji.Tx) error {
		indexes, err := tx.ListIndexes()
		if err != nil {
			return err
		}

		for _, idx := range indexes {
			listName = append(listName, idx.IndexName)
		}

		return nil
	})

	if len(listName) == 0 {
		listName = append(listName, "index_name")
	}

	return listName, err
}

// getTables returns all the tables of the database
func (sh *Shell) getAllTables() ([]string, error) {
	var tables []string
	db, _ := sh.getDB()
	res, err := db.Query(context.Background(), "SELECT table_name FROM __genji_tables")
	if err != nil {
		return nil, err
	}
	defer res.Close()

	err = res.Iterate(func(d document.Document) error {
		var tableName string
		err = document.Scan(d, &tableName)
		if err != nil {
			return err
		}
		tables = append(tables, tableName)
		return nil
	})

	// if there is no table return table as a suggestion
	if len(tables) == 0 {
		tables = append(tables, "table_name")
	}

	return tables, nil
}

func (sh *Shell) completer(in prompt.Document) []prompt.Suggest {
	suggestions := prompt.FilterHasPrefix(sh.cmdSuggestions, in.Text, true)

	_, err := parser.NewParser(strings.NewReader(in.Text)).ParseQuery(context.Background())
	if err != nil {
		e, ok := err.(*parser.ParseError)
<<<<<<< HEAD
		if !ok || len(e.Expected) < 1 {
			return []prompt.Suggest{}
=======
		if !ok {
			return suggestions
>>>>>>> 5eed8d47
		}
		expected := e.Expected
		switch expected[0] {
		case "table_name":
			expected, err = sh.getAllTables()
			if err != nil {
				return suggestions
			}
		case "index_name":
			expected, err = sh.getAllIndexes()
			if err != nil {
				return suggestions
			}
		}
		for _, e := range expected {
			suggestions = append(suggestions, prompt.Suggest{
				Text: e,
			})
		}

		w := in.GetWordBeforeCursor()
		if w == "" {
			return suggestions
		}

		return prompt.FilterHasPrefix(suggestions, w, true)
	}

	return []prompt.Suggest{}
}<|MERGE_RESOLUTION|>--- conflicted
+++ resolved
@@ -472,13 +472,8 @@
 	_, err := parser.NewParser(strings.NewReader(in.Text)).ParseQuery(context.Background())
 	if err != nil {
 		e, ok := err.(*parser.ParseError)
-<<<<<<< HEAD
 		if !ok || len(e.Expected) < 1 {
-			return []prompt.Suggest{}
-=======
-		if !ok {
 			return suggestions
->>>>>>> 5eed8d47
 		}
 		expected := e.Expected
 		switch expected[0] {
